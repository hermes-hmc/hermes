--- conflicted
+++ resolved
@@ -27,17 +27,6 @@
 We follow a *push based* model and run in continuous integration (CI) infrastructures integrated in common code platforms 
 such as GitHub or GitLab to avoid going out of service and overcome limitations of pull-based web services. 
 
-<<<<<<< HEAD
-## Tutorials
- 
-```{toctree}
-:glob:
-:maxdepth: 1
-tutorials/*
-```
-
-## Developer Documentation
-=======
 Rich descriptive metadata is the key element to useful software publications. We harvest existing metadata from source
 code repos and connected platforms, then process, collate and present them for curation, thus preparing software for
 automatic submission to publication repositories. 
@@ -45,7 +34,13 @@
 ![](_static/img/workflow-overview.svg)
 
 ## Documentation
->>>>>>> 3a1a4583
+ 
+```{toctree}
+:glob:
+:maxdepth: 1
+:caption: Tutorials
+tutorials/*
+```
 
 ```{toctree}
 :maxdepth: 1
