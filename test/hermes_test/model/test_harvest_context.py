--- conflicted
+++ resolved
@@ -1,13 +1,10 @@
-<<<<<<< HEAD
-from datetime import datetime
-=======
 # SPDX-FileCopyrightText: 2022 German Aerospace Center (DLR)
 #
 # SPDX-License-Identifier: Apache-2.0
 
 # SPDX-FileContributor: Michael Meinel
 
->>>>>>> 0b921c89
+from datetime import datetime
 from importlib.metadata import EntryPoint
 
 import pytest
