--- conflicted
+++ resolved
@@ -14,11 +14,6 @@
 
 [deposit.invenio]
 site_url = "https://sandbox.zenodo.org"
-<<<<<<< HEAD
 api_paths = { depositions = "api/deposit/depositions", licenses = "api/licenses" }
 schema_paths = { record = "api/schemas/records/record-v1.0.0.json" }
-=======
-api_paths = { depositions = "api/deposit/depositions" }
-schema_paths = { record = "api/schemas/records/record-v1.0.0.json" }
-record_id = 1177603
->>>>>>> 0ea9a606
+record_id = 1177603