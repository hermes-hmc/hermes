# SPDX-FileCopyrightText: 2023 German Aerospace Center (DLR), Helmholtz-Zentrum Dresden-Rossendorf (HZDR)
#
# SPDX-License-Identifier: Apache-2.0

# SPDX-FileContributor: David Pape
# SPDX-FileContributor: Oliver Bertuch
# SPDX-FileContributor: Michael Meinel
# SPDX-FileContributor: Stephan Druskat

import json
import logging
import typing as t
from datetime import date, datetime
from pathlib import Path
from urllib.parse import urlparse
import pathlib

import requests

from hermes.commands.deposit.base import BaseDepositPlugin
from hermes.commands.deposit.error import DepositionUnauthorizedError
from hermes.error import MisconfigurationError
from hermes.model.context import CodeMetaContext
from hermes.model.path import ContextPath
from hermes.utils import hermes_user_agent


_log = logging.getLogger("cli.deposit.invenio")

<<<<<<< HEAD
def prepare(
    path: Path,
    config_path: Path,
    initial: bool,
    auth_token: str,
    files: list[pathlib.Path],
    ctx: CodeMetaContext,
):
    """Prepare the deposition on an Invenio-based platform.
=======
>>>>>>> 7c2f3e5c

class InvenioClient(requests.Session):
    DEFAULT_LICENSES_API_PATH = "api/licenses"
    DEFAULT_COMMUNITIES_API_PATH = "api/communities"
    DEFAULT_DEPOSITIONS_API_PATH = "api/deposit/depositions"
    DEFAULT_RECORDS_API_PATH = "api/records"

    # Used for context path and config
    platform_name = "invenio"

<<<<<<< HEAD
    if not auth_token:
        raise DepositionUnauthorizedError("No auth token given for deposition platform")
=======
    def __init__(self, auth_token=None, platform_name=None) -> None:
        super().__init__()
>>>>>>> 7c2f3e5c

        if platform_name is not None:
            self.platform_name = platform_name

        self.config = getattr(self.ctx.config.deposit, self.platform_name)
        self.headers.update({"User-Agent": hermes_user_agent})

<<<<<<< HEAD
    ctx.update(invenio_path["latestRecord"], {"id": rec_id, "metadata": rec_meta})
=======
        self.auth_token = auth_token
        self.site_url = self.config.site_url
        if self.site_url is None:
            raise MisconfigurationError(f"deposit.{self.platform_name}.site_url is not configured")
>>>>>>> 7c2f3e5c

    def request(self, method, url, headers=None, **kwargs) -> requests.Response:
        """Overridden request method to automatically set Authorization header for all requests to the configured site.

        See [requests documentation](https://requests.readthedocs.io/en/latest/api.html#requests.request) for details.
        """

        if self.auth_token:
            if urlparse(self.site_url).hostname == urlparse(url).hostname:
                headers = (headers or {}) | {"Authorization": f"Bearer {self.auth_token}"}
        return super().request(method, url, headers=headers, **kwargs)

    def get_record(self, record_id):
        return self.get(f"{self.site_url}/{self.records_api_path}/{record_id}")

    def get_deposit(self, latest_record_id):
        return self.get(
            f"{self.site_url}/{self.depositions_api_path}/{latest_record_id}"
        )

<<<<<<< HEAD
def map_metadata(
    path: pathlib.Path,
    config_path: pathlib.Path,
    initial: bool,
    auth_token: str,
    files: list[pathlib.Path],
    ctx: CodeMetaContext,
):
    """Map the harvested metadata onto the Invenio schema."""
=======
    def get_license(self, license_id):
        return self.get(f"{self.site_url}/{self.licenses_api_path}/{license_id}")
>>>>>>> 7c2f3e5c

    def get_community(self, community_id):
        return self.get(f"{self.site_url}/{self.communities_api_path}/{community_id}")

    def new_deposit(self):
        return self.post(f"{self.site_url}/{self.depositions_api_path}", json={})

<<<<<<< HEAD
    # Store a snapshot of the mapped data within the cache, useful for analysis, debugging, etc
    with open(ctx.get_cache("deposit", "invenio", create=True), "w") as invenio_json:
        json.dump(deposition_metadata, invenio_json, indent="  ")


def create_initial_version(
    path: pathlib.Path,
    config_path: pathlib.Path,
    initial: bool,
    auth_token: str,
    files: list[pathlib.Path],
    ctx: CodeMetaContext,
):
    """Create an initial version of a publication.
=======
    @property
    def api_paths(self):
        return self.config.api_paths

    @property
    def licenses_api_path(self):
        return self.api_paths.get("licenses", self.DEFAULT_LICENSES_API_PATH)

    @property
    def communities_api_path(self):
        return self.api_paths.get("communities", self.DEFAULT_COMMUNITIES_API_PATH)
>>>>>>> 7c2f3e5c

    @property
    def depositions_api_path(self):
        return self.api_paths.get("depositions", self.DEFAULT_DEPOSITIONS_API_PATH)

    @property
    def records_api_path(self):
        return self.api_paths.get("records", self.DEFAULT_RECORDS_API_PATH)


<<<<<<< HEAD
    if not initial:
        raise RuntimeError("Please use `--initial` to make an initial deposition.")
=======
class InvenioResolver:
>>>>>>> 7c2f3e5c

    invenio_client_class = InvenioClient

    def __init__(self, client=None):
        self.client = client or self.invenio_client_class()

    def resolve_latest_id(
        self, record_id=None, doi=None, codemeta_identifier=None
    ) -> t.Tuple[t.Optional[str], dict]:
        """
        Using the given metadata parameters, figure out the latest record id.

<<<<<<< HEAD
    deposit_url = f"{site_url}/{depositions_api_path}"
    response = requests.post(
        deposit_url,
        json={"metadata": deposition_metadata},
        headers={
            "User-Agent": hermes_user_agent,
            "Authorization": f"Bearer {auth_token}",
        },
    )
=======
        If ``record_id`` is given, it will be used to identify the latest version of the
        record. Otherwise, if there is a DOI present (either as ``doi`` parameter or as
        ``codemeta_identifier``), the DOI will be used to resolve the base record id.
>>>>>>> 7c2f3e5c

        Either way the record id will be used to resolve the latest version.

<<<<<<< HEAD
    deposit = response.json()
    _log.debug("Created initial version deposit: %s", deposit["links"]["html"])
    with open(ctx.get_cache("deposit", "deposit", create=True), "w") as deposit_file:
        json.dump(deposit, deposit_file, indent=4)
=======
        If any of the resolution steps fail or produce an unexpected result, a
        ``ValueError`` will be raised.
        """
>>>>>>> 7c2f3e5c

        # Check if we configured an Invenio record ID (of the concept...)

        if record_id is None:
            if doi is None:
                if codemeta_identifier is not None:
                    # TODO: There might be more semantic in the codemeta.identifier... (also see schema.org)
                    if codemeta_identifier.startswith('https://doi.org/'):
                        doi = codemeta_identifier[16:]
                    elif codemeta_identifier.startswith('http://dx.doi.org/'):
                        doi = codemeta_identifier[18:]

<<<<<<< HEAD
def create_new_version(
    path: pathlib.Path,
    config_path: pathlib.Path,
    initial: bool,
    auth_token: str,
    files: list[pathlib.Path],
    ctx: CodeMetaContext,
):
    """Create a new version of an existing publication.
=======
            if doi is not None:
                # If we got a DOI, resolve it (using doi.org) into a Invenio URL ... and extract the record id.
                record_id = self.resolve_doi(doi)
>>>>>>> 7c2f3e5c

        if record_id is not None:
            # If we got a record id by now, resolve it using the Invenio API to the latests record.
            return self.resolve_record_id(record_id)

        return None, {}

    def resolve_doi(self, doi) -> str:
        """
        Resolve a DOI to an Invenio URL and extract the record id.

<<<<<<< HEAD
    session = requests.Session()
    session.headers = {
        "User-Agent": hermes_user_agent,
        "Authorization": f"Bearer {auth_token}",
    }
=======
        :param doi: The DOI to be resolved (only the identifier *without* the ``https://doi.org/`` prefix).
        :return: The record ID on the respective instance.
        """
>>>>>>> 7c2f3e5c

        res = self.client.get(f'https://doi.org/{doi}')

        # This is a mean hack due to DataCite answering a 404 with a 200 status
        if res.url == 'https://datacite.org/404.html':
            raise ValueError(f"Invalid DOI: {doi}")

        # Ensure the resolved record is on the correct instance
        if not res.url.startswith(self.client.site_url):
            raise ValueError(f"{res.url} is not on configured host {self.client.site_url}.")

<<<<<<< HEAD
    # Store link to latest draft to be used in :func:`update_metadata`.
    old_deposit = response.json()
    ctx.update(
        invenio_path["links"]["latestDraft"], old_deposit["links"]["latest_draft"]
    )
=======
        # Extract the record id as last part of the URL path
        page_url = urlparse(res.url)
        *_, record_id = page_url.path.split('/')
        return record_id
>>>>>>> 7c2f3e5c

    def resolve_record_id(self, record_id: str) -> t.Tuple[str, dict]:
        """
        Find the latest version of a given record.

<<<<<<< HEAD
def update_metadata(
    path: pathlib.Path,
    config_path: pathlib.Path,
    initial: bool,
    auth_token: str,
    files: list[pathlib.Path],
    ctx: CodeMetaContext,
):
    """Update the metadata of a draft.
=======
        :param record_id: The record that sould be resolved.
        :return: The record id of the latest version for the requested record.
        """
        res = self.client.get_record(record_id)
        if res.status_code != 200:
            raise ValueError(f"Could not retrieve record from {res.url}: {res.text}")
>>>>>>> 7c2f3e5c

        res_json = res.json()
        res = self.client.get(res_json['links']['latest'])
        if res.status_code != 200:
            raise ValueError(f"Could not retrieve record from {res.url}: {res.text}")

        res_json = res.json()
        return res_json['id'], res_json['metadata']

<<<<<<< HEAD
    response = requests.put(
        draft_url,
        json={"metadata": deposition_metadata},
        headers={
            "User-Agent": hermes_user_agent,
            "Authorization": f"Bearer {auth_token}",
        },
    )

    if not response.ok:
        raise RuntimeError(f"Could not update metadata of draft {draft_url!r}")

    deposit = response.json()
    _log.debug("Created new version deposit: %s", deposit["links"]["html"])
    with open(ctx.get_cache("deposit", "deposit", create=True), "w") as deposit_file:
        json.dump(deposit, deposit_file, indent=4)

    ctx.update(invenio_path["links"]["bucket"], deposit["links"]["bucket"])
    ctx.update(invenio_path["links"]["publish"], deposit["links"]["publish"])
=======
    def resolve_license_id(self, license_url: t.Optional[str]) -> t.Optional[str]:
        """Get Invenio license representation from CodeMeta.

        The license to use is extracted from the ``license`` field in the
        :class:`CodeMetaContext` and converted into an appropiate license identifier to be
        passed to an Invenio instance.
>>>>>>> 7c2f3e5c

        A license according to CodeMeta may be a URL (text) or a CreativeWork. This function
        only handles URLs. If a ``license`` field is present in the CodeMeta and it is not
        of type :class:`str`, a :class:`RuntimeError` is raised.

<<<<<<< HEAD
def delete_artifacts(
    path: Path,
    config_path: Path,
    initial: bool,
    auth_token: str,
    files: list[Path],
    ctx: CodeMetaContext,
):
    """Delete existing file artifacts.
=======
        Invenio instances take a license string which refers to a license identifier.
        Typically, Invenio instances offer licenses from https://opendefinition.org and
        https://spdx.org. However, it is possible to mint PIDs for custom licenses.
>>>>>>> 7c2f3e5c

        An API endpoint (usually ``/api/licenses``) can be used to check whether a given
        license is supported by the Invenio instance. This function tries to retrieve the
        license by the identifier at the end of the license URL path. If this identifier
        does not exist on the Invenio instance, a :class:`RuntimeError` is raised. If no
        license is given in the CodeMeta, ``None`` is returned.
        """

        if license_url is None:
            return None

        if not isinstance(license_url, str):
            raise RuntimeError(
                "The given license in CodeMeta must be of type str. "
                "Licenses of type 'CreativeWork' are not supported."
            )

        parsed_url = urlparse(license_url)
        url_path = parsed_url.path.rstrip("/")
        license_id = url_path.split("/")[-1]

<<<<<<< HEAD
def upload_artifacts(
    path: Path,
    config_path: Path,
    initial: bool,
    auth_token: str,
    files: list[Path],
    ctx: CodeMetaContext,
):
    """Upload file artifacts to the deposit.
=======
        response = self.client.get_license(license_id)
        if response.status_code == 404:
            raise RuntimeError(f"Not a valid license identifier: {license_id}")
        # Catch other problems
        response.raise_for_status()
>>>>>>> 7c2f3e5c

        return response.json()["id"]

<<<<<<< HEAD
    session = requests.Session()
    session.headers = {
        "User-Agent": hermes_user_agent,
        "Authorization": f"Bearer {auth_token}",
    }

    for path in files:
        # This should not happen, as Click shall not accept dirs as arguments already. Zero trust anyway.
        if not path.is_file():
            raise ValueError(
                "Any given argument to be included in the deposit must be a file."
            )

        with open(path, "rb") as file_content:
            response = session.put(f"{bucket_url}/{path.name}", data=file_content)
            if not response.ok:
                raise RuntimeError(
                    f"Could not upload file {path.name!r} into bucket {bucket_url!r}"
                )
=======

class InvenioDepositPlugin(BaseDepositPlugin):
>>>>>>> 7c2f3e5c

    platform_name = "invenio"
    invenio_client_class = InvenioClient
    invenio_resolver_class = InvenioResolver

    def __init__(self, click_ctx: click.Context, ctx: CodeMetaContext, client=None, resolver=None) -> None:
        super().__init__(click_ctx, ctx)

<<<<<<< HEAD
def publish(
    path: Path,
    config_path: Path,
    initial: bool,
    auth_token: str,
    files: list[Path],
    ctx: CodeMetaContext,
):
    """Publish the deposited record.
=======
        self.invenio_context_path = ContextPath.parse(f"deposit.{self.platform_name}")
        self.invenio_ctx = None
>>>>>>> 7c2f3e5c

        if client is None:
            auth_token = self.click_ctx.params.get("auth_token")
            if auth_token is None:
                raise DepositionUnauthorizedError("No auth token given for deposition platform")
            self.client = self.invenio_client_class(auth_token=auth_token, platform_name=self.platform_name)
        else:
            self.client = client

        self.resolver = resolver or self.invenio_resolver_class(self.client)
        self.config = getattr(self.ctx.config.deposit, self.platform_name)
        self.links = {}

    # TODO: Populate some data structure here? Or move more of this into __init__?
    def prepare(self) -> None:
        """Prepare the deposition on an Invenio-based platform.

<<<<<<< HEAD
    response = requests.post(
        publish_url,
        headers={
            "User-Agent": hermes_user_agent,
            "Authorization": f"Bearer {auth_token}",
        },
    )
=======
        In this function we do the following:
>>>>>>> 7c2f3e5c

        - resolve the latest published version of this publication (if any)
        - check whether the current version (given in the CodeMeta) was already published
        - check whether we have a valid license identifier (if any)
        - check wether the communities are valid (if configured)
        - check access modalities (access right, access conditions, embargo data, existence
          of license)
        - check whether required configuration options are present
        - update ``self.ctx`` with metadata collected during the checks
        """

        rec_id = self.config.record_id
        doi = self.config.doi

        try:
            codemeta_identifier = self.ctx["codemeta.identifier"]
        except KeyError:
            codemeta_identifier = None

        rec_id, rec_meta = self.resolver.resolve_latest_id(
            record_id=rec_id, doi=doi, codemeta_identifier=codemeta_identifier
        )

        version = self.ctx["codemeta"].get("version")
        if rec_meta and (version == rec_meta.get("version")):
            raise ValueError(f"Version {version} already deposited.")

        self.ctx.update(self.invenio_context_path['latestRecord'], {'id': rec_id, 'metadata': rec_meta})

        license = self._get_license_identifier()
        self.ctx.update(self.invenio_context_path["license"], license)

        communities = self._get_community_identifiers()
        self.ctx.update(self.invenio_context_path["communities"], communities)

<<<<<<< HEAD
    invenio_config = config.get("deposit").get("invenio", {})
    site_url = invenio_config.get("site_url")
    if site_url is None:
        raise MisconfigurationError("deposit.invenio.site_url is not configured")

    # Check if we configured an Invenio record ID (of the concept...)
    record_id = invenio_config.get("record_id")
    if record_id is None:
        doi = invenio_config.get("doi")
        if doi is None:
            try:
                # TODO: There might be more semantic in the codemeta.identifier... (also see schema.org)
                identifier = ctx["codemeta.identifier"]
                if identifier.startswith("https://doi.org/"):
                    doi = identifier[16:]
                elif identifier.startswith("http://dx.doi.org/"):
                    doi = identifier[18:]
            except KeyError:
                pass

        if doi is not None:
            # If we got a DOI, resolve it (using doi.org) into a Invenio URL ... and extract the record id.
            record_id = _invenio_resolve_doi(site_url, doi)

    if record_id is not None:
        # If we got a record id by now, resolve it using the Invenio API to the latests record.
        return _invenio_resolve_record_id(site_url, record_id)

    return None, {}


def _invenio_resolve_doi(site_url, doi) -> str:
    """
    Resolve an DOI to a Invenio URL and extract the record id.

    :param site_url: Root URL for the Invenio instance to use.
    :param doi: The DOI to be resolved (only the identifier *without* the ``https://doi.org/`` prefix).
    :return: The record ID on the respective instance.
    """

    res = requests.get(f"https://doi.org/{doi}")

    # This is a mean hack due to DataCite answering a 404 with a 200 status
    if res.url == "https://datacite.org/404.html":
        raise ValueError(f"Invalid DOI: {doi}")

    # Ensure the resolved record is on the correct instance
    if not res.url.startswith(site_url):
        raise ValueError(f"{res.url} is not on configured host {site_url}.")

    # Extract the record id as last part of the URL path
    page_url = urlparse(res.url)
    *_, record_id = page_url.path.split("/")
    return record_id


def _invenio_resolve_record_id(site_url: str, record_id: str) -> t.Tuple[str, dict]:
    """
    Find the latest version of a given record.

    :param site_url: Root URL for the Invenio instance to use.
    :param record_id: The record that sould be resolved.
    :return: The record id of the latest version for the requested record.
    """
    res = requests.get(f"{site_url}/api/records/{record_id}")
    if res.status_code != 200:
        raise ValueError(f"Could not retrieve record from {res.url}: {res.text}")

    res_json = res.json()
    res = requests.get(res_json["links"]["latest"])
    if res.status_code != 200:
        raise ValueError(f"Could not retrieve record from {res.url}: {res.text}")

    res_json = res.json()
    return res_json["id"], res_json["metadata"]


def _codemeta_to_invenio_deposition(ctx: CodeMetaContext) -> dict:
    """The mapping logic.

    Functionality similar to this exists in the ``convert_codemeta`` package which uses
    the crosswalk tables to do the mapping:

    .. code-block:: python

       invenio_metadata = convert_codemeta.crosswalk(
           metadata, "codemeta", "Zenodo"
       )

    Unfortunately, this doesn't work well with additional metadata in the same dict, so
    it is safer to provide our own implementation.

    Currently, this function handles a lot of cases which we want to be able to
    configure. A simple mapping from one JSON path to another is not enough.

    The metadata expected by Zenodo is described in the `Zenodo Developers guide
    <https://developers.zenodo.org/#representation>`_. Unfortunately, there doesn't seem
    to be a schema one can download in order to validate these metadata. There might be
    differences between Invenio-based platforms.
    """

    metadata = ctx["codemeta"]
    license = ctx["deposit"]["invenio"]["license"]
    communities = ctx["deposit"]["invenio"]["communities"]
    access_right = ctx["deposit"]["invenio"]["access_right"]
    embargo_date = ctx["deposit"]["invenio"]["embargo_date"]
    access_conditions = ctx["deposit"]["invenio"]["access_conditions"]

    creators = [
        # TODO: Distinguish between @type "Person" and others
        {
            k: v
            for k, v in {
                # TODO: This is ugly
                "affiliation": author.get("affiliation", {"legalName": None}).get(
                    "legalName"
                ),
                # Invenio wants "family, given". author.get("name") might not have this format.
                "name": f"{author.get('familyName')}, {author.get('givenName')}"
                if author.get("familyName") and author.get("givenName")
                else author.get("name"),
                # Invenio expects the ORCID without the URL part
                "orcid": author.get("@id", "").replace("https://orcid.org/", "")
                or None,
            }.items()
            if v is not None
        }
        for author in metadata["author"]
    ]

    # This is not used at the moment. See comment below in `deposition_metadata` dict.
    contributors = [  # noqa: F841
        # TODO: Distinguish between @type "Person" and others
        {
            k: v
            for k, v in {
                # TODO: This is ugly
                "affiliation": contributor.get("affiliation", {"legalName": None}).get(
                    "legalName"
                ),
                # Invenio wants "family, given". contributor.get("name") might not have this format.
                "name": f"{contributor.get('familyName')}, {contributor.get('givenName')}"
                if contributor.get("familyName") and contributor.get("givenName")
                else contributor.get("name"),
                # Invenio expects the ORCID without the URL part
                "orcid": contributor.get("@id", "").replace("https://orcid.org/", "")
                or None,
                # TODO: Many possibilities here. Get from config
                "type": "ProjectMember",
            }.items()
            if v is not None
        }
        # TODO: Filtering out "GitHub" should be done elsewhere
        for contributor in metadata["contributor"]
        if contributor.get("name") != "GitHub"
    ]

    # TODO: Use the fields currently set to `None`.
    # Some more fields are available but they most likely don't relate to software
    # publications targeted by hermes.
    deposition_metadata = {
        k: v
        for k, v in {
            # If upload_type is "publication"/"image", a publication_type/image_type must be
            # specified. Since hermes targets software publications, this can be ignored and
            # upload_type can be hard-coded to "software".
            # TODO: Make this a constant maybe.
            "upload_type": "software",
            # IS0 8601-formatted date
            # TODO: Maybe we want a different date? Then make this configurable. If not,
            # this can be removed as it defaults to today.
            "publication_date": date.today().isoformat(),
            "title": metadata["name"],
            "creators": creators,
            # TODO: Use a real description here. Possible sources could be
            # `tool.poetry.description` from pyproject.toml or `abstract` from
            # CITATION.cff. This should then be stored in codemeta description field.
            "description": metadata["name"],
            "access_right": access_right,
            "license": license,
            "embargo_date": embargo_date,
            "access_conditions": access_conditions,
            # TODO: If a publisher already has assigned a DOI to the files we want to
            # upload, it should be used here. In this case, Invenio will not give us a new
            # one. Set "prereserve_doi" accordingly.
            "doi": None,
            # This prereserves a DOI that can then be added to the files before publishing
            # them.
            # TODO: Use the DOI we get back from this.
            "prereserve_doi": True,
            # TODO: A good source for this could be `tool.poetry.keywords` in pyproject.toml.
            "keywords": None,
            "notes": None,
            "related_identifiers": None,
            # TODO: Use `contributors`. In the case of the hermes workflow itself, the
            # contributors are currently all in `creators` already. So for now, we set this
            # to `None`. Change this when relationship between authors and contributors can
            # be specified in the processing step.
            "contributors": None,
            "references": None,
            "communities": communities,
            "grants": None,
            "subjects": None,
            "version": metadata.get("version"),
        }.items()
        if v is not None
    }

    return deposition_metadata


def _get_license_identifier(ctx: CodeMetaContext, license_api_url: str):
    """Get Invenio license representation from CodeMeta.

    The license to use is extracted from the ``license`` field in the
    :class:`CodeMetaContext` and converted into an appropiate license identifier to be
    passed to an Invenio instance.

    A license according to CodeMeta may be a URL (text) or a CreativeWork. This function
    only handles URLs. If a ``license`` field is present in the CodeMeta and it is not
    of type :class:`str`, a :class:`RuntimeError` is raised.

    Invenio instances take a license string which refers to a license identifier.
    Typically, Invenio instances offer licenses from https://opendefinition.org and
    https://spdx.org. However, it is possible to mint PIDs for custom licenses.

    An API endpoint (usually ``/api/licenses``) can be used to check whether a given
    license is supported by the Invenio instance. This function tries to retrieve the
    license by the identifier at the end of the license URL path. If this identifier
    does not exist on the Invenio instance, a :class:`RuntimeError` is raised. If no
    license is given in the CodeMeta, ``None`` is returned.
    """

    license_url = ctx["codemeta"].get("license")

    if license_url is None:
        return None

    if not isinstance(license_url, str):
        raise RuntimeError(
            "The given license in CodeMeta must be of type str. "
            "Licenses of type 'CreativeWork' are not supported."
        )
=======
        access_right, embargo_date, access_conditions = self._get_access_modalities(license)
        self.ctx.update(self.invenio_context_path["access_right"], access_right)
        self.ctx.update(self.invenio_context_path["embargo_date"], embargo_date)
        self.ctx.update(self.invenio_context_path["access_conditions"], access_conditions)

        self.invenio_ctx = self.ctx[self.invenio_context_path]
>>>>>>> 7c2f3e5c

    def map_metadata(self) -> None:
        """Map the harvested metadata onto the Invenio schema."""

        deposition_metadata = self._codemeta_to_invenio_deposition()
        self.ctx.update(self.invenio_context_path["depositionMetadata"], deposition_metadata)

        # Store a snapshot of the mapped data within the cache, useful for analysis, debugging, etc
        with open(self.ctx.get_cache("deposit", self.platform_name, create=True), 'w') as invenio_json:
            json.dump(deposition_metadata, invenio_json, indent='  ')

    def is_initial_publication(self) -> bool:
        latest_record_id = self.invenio_ctx.get("latestRecord", {}).get("id")
        return latest_record_id is None

    def create_initial_version(self) -> None:
        """Create an initial version of a publication."""

        if not self.click_ctx.params['initial']:
            raise RuntimeError("Please use `--initial` to make an initial deposition.")

        response = self.client.new_deposit()
        if not response.ok:
            _log.error("Server answered with error code %d:\n%s", response.status_code, response.text)
            raise RuntimeError(f"Could not create initial deposit {response.url!r}")

        deposit = response.json()
        self.links.update(deposit["links"])
        _log.debug("Created initial version deposit: %s", self.links["html"])

    def create_new_version(self) -> None:
        """Create a new version of an existing publication."""

        latest_record_id = self.invenio_ctx.get("latestRecord", {}).get("id")

        # Get current deposit
        response = self.client.get_deposit(latest_record_id)
        if not response.ok:
            _log.error("Server answered with error code %d:\n%s", response.status_code, response.text)
            raise RuntimeError(f"Failed to get current deposit {response.url!r}")

        self.links.update(response.json()["links"])

        # Create a new version using the newversion action
        deposit_url = self.links["newversion"]
        response = self.client.post(deposit_url)
        if not response.ok:
            _log.error("Server answered with error code %d:\n%s", response.status_code, response.text)
            raise RuntimeError(f"Could not create new version deposit {deposit_url!r}")

        # Store link to latest draft to be used in :func:`update_metadata`.
        old_deposit = response.json()
        self.links.update(old_deposit["links"])

    def update_metadata(self) -> None:
        """Update the metadata of a draft."""

        draft_url = self.links["latest_draft"]

        deposition_metadata = self.invenio_ctx["depositionMetadata"]

        response = self.client.put(
            draft_url,
            json={"metadata": deposition_metadata}
        )

        if not response.ok:
            _log.error("Server answered with error code %d:\n%s", response.status_code, response.text)
            raise RuntimeError(f"Could not update metadata of draft {draft_url!r}")

        deposit = response.json()
        self.links.update(deposit["links"])

        _log.debug("Created new version deposit: %s", self.links["html"])
        with open(self.ctx.get_cache('deposit', 'deposit', create=True), 'w') as deposit_file:
            json.dump(deposit, deposit_file, indent=4)

    def delete_artifacts(self) -> None:
        """Delete existing file artifacts.

        This is done so that files which existed in an earlier publication but don't exist
        any more, are removed. Otherwise they would cause an error because the didn't change
        between versions.
        """
        # TODO: This needs to be implemented!
        pass

    def upload_artifacts(self) -> None:
        """Upload file artifacts to the deposit.

        We'll use the bucket API rather than the files API as it supports file sizes above
        100MB.
        """

        bucket_url = self.links["bucket"]

        files: list[click.Path] = self.click_ctx.params["file"]
        for path_arg in files:
            path = Path(path_arg)

            # This should not happen, as Click shall not accept dirs as arguments already. Zero trust anyway.
            if not path.is_file():
                raise ValueError("Any given argument to be included in the deposit must be a file.")

            with open(path, "rb") as file_content:
                response = self.client.put(
                    f"{bucket_url}/{path.name}", data=file_content,
                )
                if not response.ok:
                    _log.error("Server answered with error code %d:\n%s", response.status_code, response.text)
                    raise RuntimeError(f"Could not upload file {path.name!r} into bucket {bucket_url!r}")

            # This can potentially be used to verify the checksum
            # file_resource = response.json()

    def publish(self) -> None:
        """Publish the deposited record."""

        publish_url = self.links["publish"]
        response = self.client.post(publish_url)
        if not response.ok:
            _log.error("Server answered with error code %d:\n%s", response.status_code, response.text)
            raise RuntimeError(f"Could not publish deposit via {publish_url!r}")

        record = response.json()
        self.links.update(record["links"])

        _log.info("Published record: %s", self.links["record_html"])

    def _codemeta_to_invenio_deposition(self) -> dict:
        """The mapping logic.

        Functionality similar to this exists in the ``convert_codemeta`` package which uses
        the crosswalk tables to do the mapping:

        .. code-block:: python

          invenio_metadata = convert_codemeta.crosswalk(
              metadata, "codemeta", "Zenodo"
          )

        Unfortunately, this doesn't work well with additional metadata in the same dict, so
        it is safer to provide our own implementation.

        Currently, this function handles a lot of cases which we want to be able to
        configure. A simple mapping from one JSON path to another is not enough.

        The metadata expected by Zenodo is described in the `Zenodo Developers guide
        <https://developers.zenodo.org/#representation>`_. Unfortunately, there doesn't seem
        to be a schema one can download in order to validate these metadata. There might be
        differences between Invenio-based platforms.
        """

        metadata = self.ctx["codemeta"]
        license = self.invenio_ctx["license"]
        communities = self.invenio_ctx["communities"]
        access_right = self.invenio_ctx["access_right"]
        embargo_date = self.invenio_ctx["embargo_date"]
        access_conditions = self.invenio_ctx["access_conditions"]

        creators = [
            # TODO: Distinguish between @type "Person" and others
            {
                k: v for k, v in {
                    # TODO: This is ugly
                    "affiliation": author.get("affiliation", {"legalName": None}).get("legalName"),
                    # Invenio wants "family, given". author.get("name") might not have this format.
                    "name": f"{author.get('familyName')}, {author.get('givenName')}"
                    if author.get("familyName") and author.get("givenName")
                    else author.get("name"),
                    # Invenio expects the ORCID without the URL part
                    "orcid": author.get("@id", "").replace("https://orcid.org/", "") or None,
                }.items() if v is not None
            }
            for author in metadata["author"]
        ]

        # This is not used at the moment. See comment below in `deposition_metadata` dict.
        contributors = [  # noqa: F841
            # TODO: Distinguish between @type "Person" and others
            {
                k: v for k, v in {
                    # TODO: This is ugly
                    "affiliation": contributor.get("affiliation", {"legalName": None}).get("legalName"),
                    # Invenio wants "family, given". contributor.get("name") might not have this format.
                    "name": f"{contributor.get('familyName')}, {contributor.get('givenName')}"
                    if contributor.get("familyName") and contributor.get("givenName")
                    else contributor.get("name"),
                    # Invenio expects the ORCID without the URL part
                    "orcid": contributor.get("@id", "").replace("https://orcid.org/", "") or None,
                    # TODO: Many possibilities here. Get from config
                    "type": "ProjectMember",
                }.items() if v is not None
            }
            # TODO: Filtering out "GitHub" should be done elsewhere
            for contributor in metadata["contributor"] if contributor.get("name") != "GitHub"
        ]

        # TODO: Use the fields currently set to `None`.
        # Some more fields are available but they most likely don't relate to software
        # publications targeted by hermes.
        deposition_metadata = {k: v for k, v in {
            # If upload_type is "publication"/"image", a publication_type/image_type must be
            # specified. Since hermes targets software publications, this can be ignored and
            # upload_type can be hard-coded to "software".
            # TODO: Make this a constant maybe.
            "upload_type": "software",
            # IS0 8601-formatted date
            # TODO: Maybe we want a different date? Then make this configurable. If not,
            # this can be removed as it defaults to today.
            "publication_date": date.today().isoformat(),
            "title": metadata["name"],
            "creators": creators,
            # TODO: Use a real description here. Possible sources could be
            # `tool.poetry.description` from pyproject.toml or `abstract` from
            # CITATION.cff. This should then be stored in codemeta description field.
            "description": metadata["name"],
            "access_right": access_right,
            "license": license,
            "embargo_date": embargo_date,
            "access_conditions": access_conditions,
            # TODO: If a publisher already has assigned a DOI to the files we want to
            # upload, it should be used here. In this case, Invenio will not give us a new
            # one. Set "prereserve_doi" accordingly.
            "doi": None,
            # This prereserves a DOI that can then be added to the files before publishing
            # them.
            # TODO: Use the DOI we get back from this.
            "prereserve_doi": True,
            # TODO: A good source for this could be `tool.poetry.keywords` in pyproject.toml.
            "keywords": None,
            "notes": None,
            "related_identifiers": None,
            # TODO: Use `contributors`. In the case of the hermes workflow itself, the
            # contributors are currently all in `creators` already. So for now, we set this
            # to `None`. Change this when relationship between authors and contributors can
            # be specified in the processing step.
            "contributors": None,
            "references": None,
            "communities": communities,
            "grants": None,
            "subjects": None,
            "version": metadata.get('version'),
        }.items() if v is not None}

        return deposition_metadata

    def _get_license_identifier(self) -> t.Optional[str]:
        """Get Invenio license identifier that matches the given license URL.

        If no license is configured, ``None``  will be returned.
        """
        license_url = self.ctx["codemeta"].get("license")
        return self.resolver.resolve_license_id(license_url)

    def _get_community_identifiers(self):
        """Get Invenio community identifiers from config.

        This function gets the communities to be used for the deposition on an Invenio-based
        site from the config and checks their validity against the site's API. If one of the
        identifiers can not be found on the site, a :class:`MisconfigurationError` is
        raised.
        """

        communities = self.config.communities
        if communities is None:
            return None

        community_ids = []
        for community_id in communities:
            response = self.client.get_community(community_id)
            if response.status_code == 404:
                raise MisconfigurationError(
                    f"Not a valid community identifier: {community_id}"
                )
            # Catch other problems
            response.raise_for_status()
            community_ids.append({"identifier": response.json()["id"]})

        return community_ids

    def _get_access_modalities(self, license):
        """Get access right, embargo date and access conditions based on configuration and given license.

        This function implements the rules laid out in the `Zenodo developer documentation
        <https://developers.zenodo.org/#representation>`_:

        - ``access_right`` is a controlled vocabulary
        - embargoed access depositions need an embargo date
        - restricted access depositions need access conditions
        - open and embargoed access depositions need a license
        - closed access depositions have no further requirements

        This function also makes sure that the given embargo date can be parsed as an ISO
        8601 string representation and that the access rights are given as a string.
        """
        access_right = self.config.access_right
        if access_right is None:
            raise MisconfigurationError(f"deposit.{self.platform_name}.access_right is not configured")

        access_right_options = ["open", "embargoed", "restricted", "closed"]
        if access_right not in access_right_options:
            raise MisconfigurationError(
                f"deposition.{self.platform_name}.access_right must be one of: "
                f"{', '.join(access_right_options)}"
            )

        embargo_date = self.config.embargo_date
        if access_right == "embargoed" and embargo_date is None:
            raise MisconfigurationError(
                f"With access_right {access_right}, "
                f"deposit.{self.platform_name}.embargo_date must be configured"
            )

        if embargo_date is not None:
            try:
                datetime.fromisoformat(embargo_date)
            except ValueError:
                raise MisconfigurationError(
                    f"Could not parse deposit.{self.platform_name}.embargo_date {embargo_date!r}. "
                    "Must be in ISO 8601 format."
                )

        access_conditions = self.config.access_conditions
        if access_right == "restricted" and access_conditions is None:
            raise MisconfigurationError(
                f"With access_right {access_right}, "
                f"deposit.{self.platform_name}.access_conditions must be configured"
            )

        if access_conditions is not None and not isinstance(access_conditions, str):
            raise MisconfigurationError(
                f"deposit.{self.platform_name}.access_conditions must be a string (HTML is allowed)."
            )

        if license is None and access_right in ["open", "embargoed"]:
            raise MisconfigurationError(
                f"With access_right {access_right}, a license is required."
            )

        if access_right == "closed":
            pass

        return access_right, embargo_date, access_conditions<|MERGE_RESOLUTION|>--- conflicted
+++ resolved
@@ -1,11 +1,10 @@
-# SPDX-FileCopyrightText: 2023 German Aerospace Center (DLR), Helmholtz-Zentrum Dresden-Rossendorf (HZDR)
+# SPDX-FileCopyrightText: 2023 Helmholtz-Zentrum Dresden-Rossendorf (HZDR)
 #
 # SPDX-License-Identifier: Apache-2.0
 
 # SPDX-FileContributor: David Pape
 # SPDX-FileContributor: Oliver Bertuch
 # SPDX-FileContributor: Michael Meinel
-# SPDX-FileContributor: Stephan Druskat
 
 import json
 import logging
@@ -13,8 +12,8 @@
 from datetime import date, datetime
 from pathlib import Path
 from urllib.parse import urlparse
-import pathlib
-
+
+import click
 import requests
 
 from hermes.commands.deposit.base import BaseDepositPlugin
@@ -27,18 +26,6 @@
 
 _log = logging.getLogger("cli.deposit.invenio")
 
-<<<<<<< HEAD
-def prepare(
-    path: Path,
-    config_path: Path,
-    initial: bool,
-    auth_token: str,
-    files: list[pathlib.Path],
-    ctx: CodeMetaContext,
-):
-    """Prepare the deposition on an Invenio-based platform.
-=======
->>>>>>> 7c2f3e5c
 
 class InvenioClient(requests.Session):
     DEFAULT_LICENSES_API_PATH = "api/licenses"
@@ -49,13 +36,8 @@
     # Used for context path and config
     platform_name = "invenio"
 
-<<<<<<< HEAD
-    if not auth_token:
-        raise DepositionUnauthorizedError("No auth token given for deposition platform")
-=======
     def __init__(self, auth_token=None, platform_name=None) -> None:
         super().__init__()
->>>>>>> 7c2f3e5c
 
         if platform_name is not None:
             self.platform_name = platform_name
@@ -63,14 +45,10 @@
         self.config = getattr(self.ctx.config.deposit, self.platform_name)
         self.headers.update({"User-Agent": hermes_user_agent})
 
-<<<<<<< HEAD
-    ctx.update(invenio_path["latestRecord"], {"id": rec_id, "metadata": rec_meta})
-=======
         self.auth_token = auth_token
         self.site_url = self.config.site_url
         if self.site_url is None:
             raise MisconfigurationError(f"deposit.{self.platform_name}.site_url is not configured")
->>>>>>> 7c2f3e5c
 
     def request(self, method, url, headers=None, **kwargs) -> requests.Response:
         """Overridden request method to automatically set Authorization header for all requests to the configured site.
@@ -91,20 +69,8 @@
             f"{self.site_url}/{self.depositions_api_path}/{latest_record_id}"
         )
 
-<<<<<<< HEAD
-def map_metadata(
-    path: pathlib.Path,
-    config_path: pathlib.Path,
-    initial: bool,
-    auth_token: str,
-    files: list[pathlib.Path],
-    ctx: CodeMetaContext,
-):
-    """Map the harvested metadata onto the Invenio schema."""
-=======
     def get_license(self, license_id):
         return self.get(f"{self.site_url}/{self.licenses_api_path}/{license_id}")
->>>>>>> 7c2f3e5c
 
     def get_community(self, community_id):
         return self.get(f"{self.site_url}/{self.communities_api_path}/{community_id}")
@@ -112,22 +78,6 @@
     def new_deposit(self):
         return self.post(f"{self.site_url}/{self.depositions_api_path}", json={})
 
-<<<<<<< HEAD
-    # Store a snapshot of the mapped data within the cache, useful for analysis, debugging, etc
-    with open(ctx.get_cache("deposit", "invenio", create=True), "w") as invenio_json:
-        json.dump(deposition_metadata, invenio_json, indent="  ")
-
-
-def create_initial_version(
-    path: pathlib.Path,
-    config_path: pathlib.Path,
-    initial: bool,
-    auth_token: str,
-    files: list[pathlib.Path],
-    ctx: CodeMetaContext,
-):
-    """Create an initial version of a publication.
-=======
     @property
     def api_paths(self):
         return self.config.api_paths
@@ -139,7 +89,6 @@
     @property
     def communities_api_path(self):
         return self.api_paths.get("communities", self.DEFAULT_COMMUNITIES_API_PATH)
->>>>>>> 7c2f3e5c
 
     @property
     def depositions_api_path(self):
@@ -150,12 +99,7 @@
         return self.api_paths.get("records", self.DEFAULT_RECORDS_API_PATH)
 
 
-<<<<<<< HEAD
-    if not initial:
-        raise RuntimeError("Please use `--initial` to make an initial deposition.")
-=======
 class InvenioResolver:
->>>>>>> 7c2f3e5c
 
     invenio_client_class = InvenioClient
 
@@ -168,34 +112,15 @@
         """
         Using the given metadata parameters, figure out the latest record id.
 
-<<<<<<< HEAD
-    deposit_url = f"{site_url}/{depositions_api_path}"
-    response = requests.post(
-        deposit_url,
-        json={"metadata": deposition_metadata},
-        headers={
-            "User-Agent": hermes_user_agent,
-            "Authorization": f"Bearer {auth_token}",
-        },
-    )
-=======
         If ``record_id`` is given, it will be used to identify the latest version of the
         record. Otherwise, if there is a DOI present (either as ``doi`` parameter or as
         ``codemeta_identifier``), the DOI will be used to resolve the base record id.
->>>>>>> 7c2f3e5c
 
         Either way the record id will be used to resolve the latest version.
 
-<<<<<<< HEAD
-    deposit = response.json()
-    _log.debug("Created initial version deposit: %s", deposit["links"]["html"])
-    with open(ctx.get_cache("deposit", "deposit", create=True), "w") as deposit_file:
-        json.dump(deposit, deposit_file, indent=4)
-=======
         If any of the resolution steps fail or produce an unexpected result, a
         ``ValueError`` will be raised.
         """
->>>>>>> 7c2f3e5c
 
         # Check if we configured an Invenio record ID (of the concept...)
 
@@ -208,21 +133,9 @@
                     elif codemeta_identifier.startswith('http://dx.doi.org/'):
                         doi = codemeta_identifier[18:]
 
-<<<<<<< HEAD
-def create_new_version(
-    path: pathlib.Path,
-    config_path: pathlib.Path,
-    initial: bool,
-    auth_token: str,
-    files: list[pathlib.Path],
-    ctx: CodeMetaContext,
-):
-    """Create a new version of an existing publication.
-=======
             if doi is not None:
                 # If we got a DOI, resolve it (using doi.org) into a Invenio URL ... and extract the record id.
                 record_id = self.resolve_doi(doi)
->>>>>>> 7c2f3e5c
 
         if record_id is not None:
             # If we got a record id by now, resolve it using the Invenio API to the latests record.
@@ -234,17 +147,9 @@
         """
         Resolve a DOI to an Invenio URL and extract the record id.
 
-<<<<<<< HEAD
-    session = requests.Session()
-    session.headers = {
-        "User-Agent": hermes_user_agent,
-        "Authorization": f"Bearer {auth_token}",
-    }
-=======
         :param doi: The DOI to be resolved (only the identifier *without* the ``https://doi.org/`` prefix).
         :return: The record ID on the respective instance.
         """
->>>>>>> 7c2f3e5c
 
         res = self.client.get(f'https://doi.org/{doi}')
 
@@ -256,41 +161,21 @@
         if not res.url.startswith(self.client.site_url):
             raise ValueError(f"{res.url} is not on configured host {self.client.site_url}.")
 
-<<<<<<< HEAD
-    # Store link to latest draft to be used in :func:`update_metadata`.
-    old_deposit = response.json()
-    ctx.update(
-        invenio_path["links"]["latestDraft"], old_deposit["links"]["latest_draft"]
-    )
-=======
         # Extract the record id as last part of the URL path
         page_url = urlparse(res.url)
         *_, record_id = page_url.path.split('/')
         return record_id
->>>>>>> 7c2f3e5c
 
     def resolve_record_id(self, record_id: str) -> t.Tuple[str, dict]:
         """
         Find the latest version of a given record.
 
-<<<<<<< HEAD
-def update_metadata(
-    path: pathlib.Path,
-    config_path: pathlib.Path,
-    initial: bool,
-    auth_token: str,
-    files: list[pathlib.Path],
-    ctx: CodeMetaContext,
-):
-    """Update the metadata of a draft.
-=======
         :param record_id: The record that sould be resolved.
         :return: The record id of the latest version for the requested record.
         """
         res = self.client.get_record(record_id)
         if res.status_code != 200:
             raise ValueError(f"Could not retrieve record from {res.url}: {res.text}")
->>>>>>> 7c2f3e5c
 
         res_json = res.json()
         res = self.client.get(res_json['links']['latest'])
@@ -300,54 +185,20 @@
         res_json = res.json()
         return res_json['id'], res_json['metadata']
 
-<<<<<<< HEAD
-    response = requests.put(
-        draft_url,
-        json={"metadata": deposition_metadata},
-        headers={
-            "User-Agent": hermes_user_agent,
-            "Authorization": f"Bearer {auth_token}",
-        },
-    )
-
-    if not response.ok:
-        raise RuntimeError(f"Could not update metadata of draft {draft_url!r}")
-
-    deposit = response.json()
-    _log.debug("Created new version deposit: %s", deposit["links"]["html"])
-    with open(ctx.get_cache("deposit", "deposit", create=True), "w") as deposit_file:
-        json.dump(deposit, deposit_file, indent=4)
-
-    ctx.update(invenio_path["links"]["bucket"], deposit["links"]["bucket"])
-    ctx.update(invenio_path["links"]["publish"], deposit["links"]["publish"])
-=======
     def resolve_license_id(self, license_url: t.Optional[str]) -> t.Optional[str]:
         """Get Invenio license representation from CodeMeta.
 
         The license to use is extracted from the ``license`` field in the
         :class:`CodeMetaContext` and converted into an appropiate license identifier to be
         passed to an Invenio instance.
->>>>>>> 7c2f3e5c
 
         A license according to CodeMeta may be a URL (text) or a CreativeWork. This function
         only handles URLs. If a ``license`` field is present in the CodeMeta and it is not
         of type :class:`str`, a :class:`RuntimeError` is raised.
 
-<<<<<<< HEAD
-def delete_artifacts(
-    path: Path,
-    config_path: Path,
-    initial: bool,
-    auth_token: str,
-    files: list[Path],
-    ctx: CodeMetaContext,
-):
-    """Delete existing file artifacts.
-=======
         Invenio instances take a license string which refers to a license identifier.
         Typically, Invenio instances offer licenses from https://opendefinition.org and
         https://spdx.org. However, it is possible to mint PIDs for custom licenses.
->>>>>>> 7c2f3e5c
 
         An API endpoint (usually ``/api/licenses``) can be used to check whether a given
         license is supported by the Invenio instance. This function tries to retrieve the
@@ -369,50 +220,16 @@
         url_path = parsed_url.path.rstrip("/")
         license_id = url_path.split("/")[-1]
 
-<<<<<<< HEAD
-def upload_artifacts(
-    path: Path,
-    config_path: Path,
-    initial: bool,
-    auth_token: str,
-    files: list[Path],
-    ctx: CodeMetaContext,
-):
-    """Upload file artifacts to the deposit.
-=======
         response = self.client.get_license(license_id)
         if response.status_code == 404:
             raise RuntimeError(f"Not a valid license identifier: {license_id}")
         # Catch other problems
         response.raise_for_status()
->>>>>>> 7c2f3e5c
 
         return response.json()["id"]
 
-<<<<<<< HEAD
-    session = requests.Session()
-    session.headers = {
-        "User-Agent": hermes_user_agent,
-        "Authorization": f"Bearer {auth_token}",
-    }
-
-    for path in files:
-        # This should not happen, as Click shall not accept dirs as arguments already. Zero trust anyway.
-        if not path.is_file():
-            raise ValueError(
-                "Any given argument to be included in the deposit must be a file."
-            )
-
-        with open(path, "rb") as file_content:
-            response = session.put(f"{bucket_url}/{path.name}", data=file_content)
-            if not response.ok:
-                raise RuntimeError(
-                    f"Could not upload file {path.name!r} into bucket {bucket_url!r}"
-                )
-=======
 
 class InvenioDepositPlugin(BaseDepositPlugin):
->>>>>>> 7c2f3e5c
 
     platform_name = "invenio"
     invenio_client_class = InvenioClient
@@ -421,20 +238,8 @@
     def __init__(self, click_ctx: click.Context, ctx: CodeMetaContext, client=None, resolver=None) -> None:
         super().__init__(click_ctx, ctx)
 
-<<<<<<< HEAD
-def publish(
-    path: Path,
-    config_path: Path,
-    initial: bool,
-    auth_token: str,
-    files: list[Path],
-    ctx: CodeMetaContext,
-):
-    """Publish the deposited record.
-=======
         self.invenio_context_path = ContextPath.parse(f"deposit.{self.platform_name}")
         self.invenio_ctx = None
->>>>>>> 7c2f3e5c
 
         if client is None:
             auth_token = self.click_ctx.params.get("auth_token")
@@ -452,17 +257,7 @@
     def prepare(self) -> None:
         """Prepare the deposition on an Invenio-based platform.
 
-<<<<<<< HEAD
-    response = requests.post(
-        publish_url,
-        headers={
-            "User-Agent": hermes_user_agent,
-            "Authorization": f"Bearer {auth_token}",
-        },
-    )
-=======
         In this function we do the following:
->>>>>>> 7c2f3e5c
 
         - resolve the latest published version of this publication (if any)
         - check whether the current version (given in the CodeMeta) was already published
@@ -498,258 +293,12 @@
         communities = self._get_community_identifiers()
         self.ctx.update(self.invenio_context_path["communities"], communities)
 
-<<<<<<< HEAD
-    invenio_config = config.get("deposit").get("invenio", {})
-    site_url = invenio_config.get("site_url")
-    if site_url is None:
-        raise MisconfigurationError("deposit.invenio.site_url is not configured")
-
-    # Check if we configured an Invenio record ID (of the concept...)
-    record_id = invenio_config.get("record_id")
-    if record_id is None:
-        doi = invenio_config.get("doi")
-        if doi is None:
-            try:
-                # TODO: There might be more semantic in the codemeta.identifier... (also see schema.org)
-                identifier = ctx["codemeta.identifier"]
-                if identifier.startswith("https://doi.org/"):
-                    doi = identifier[16:]
-                elif identifier.startswith("http://dx.doi.org/"):
-                    doi = identifier[18:]
-            except KeyError:
-                pass
-
-        if doi is not None:
-            # If we got a DOI, resolve it (using doi.org) into a Invenio URL ... and extract the record id.
-            record_id = _invenio_resolve_doi(site_url, doi)
-
-    if record_id is not None:
-        # If we got a record id by now, resolve it using the Invenio API to the latests record.
-        return _invenio_resolve_record_id(site_url, record_id)
-
-    return None, {}
-
-
-def _invenio_resolve_doi(site_url, doi) -> str:
-    """
-    Resolve an DOI to a Invenio URL and extract the record id.
-
-    :param site_url: Root URL for the Invenio instance to use.
-    :param doi: The DOI to be resolved (only the identifier *without* the ``https://doi.org/`` prefix).
-    :return: The record ID on the respective instance.
-    """
-
-    res = requests.get(f"https://doi.org/{doi}")
-
-    # This is a mean hack due to DataCite answering a 404 with a 200 status
-    if res.url == "https://datacite.org/404.html":
-        raise ValueError(f"Invalid DOI: {doi}")
-
-    # Ensure the resolved record is on the correct instance
-    if not res.url.startswith(site_url):
-        raise ValueError(f"{res.url} is not on configured host {site_url}.")
-
-    # Extract the record id as last part of the URL path
-    page_url = urlparse(res.url)
-    *_, record_id = page_url.path.split("/")
-    return record_id
-
-
-def _invenio_resolve_record_id(site_url: str, record_id: str) -> t.Tuple[str, dict]:
-    """
-    Find the latest version of a given record.
-
-    :param site_url: Root URL for the Invenio instance to use.
-    :param record_id: The record that sould be resolved.
-    :return: The record id of the latest version for the requested record.
-    """
-    res = requests.get(f"{site_url}/api/records/{record_id}")
-    if res.status_code != 200:
-        raise ValueError(f"Could not retrieve record from {res.url}: {res.text}")
-
-    res_json = res.json()
-    res = requests.get(res_json["links"]["latest"])
-    if res.status_code != 200:
-        raise ValueError(f"Could not retrieve record from {res.url}: {res.text}")
-
-    res_json = res.json()
-    return res_json["id"], res_json["metadata"]
-
-
-def _codemeta_to_invenio_deposition(ctx: CodeMetaContext) -> dict:
-    """The mapping logic.
-
-    Functionality similar to this exists in the ``convert_codemeta`` package which uses
-    the crosswalk tables to do the mapping:
-
-    .. code-block:: python
-
-       invenio_metadata = convert_codemeta.crosswalk(
-           metadata, "codemeta", "Zenodo"
-       )
-
-    Unfortunately, this doesn't work well with additional metadata in the same dict, so
-    it is safer to provide our own implementation.
-
-    Currently, this function handles a lot of cases which we want to be able to
-    configure. A simple mapping from one JSON path to another is not enough.
-
-    The metadata expected by Zenodo is described in the `Zenodo Developers guide
-    <https://developers.zenodo.org/#representation>`_. Unfortunately, there doesn't seem
-    to be a schema one can download in order to validate these metadata. There might be
-    differences between Invenio-based platforms.
-    """
-
-    metadata = ctx["codemeta"]
-    license = ctx["deposit"]["invenio"]["license"]
-    communities = ctx["deposit"]["invenio"]["communities"]
-    access_right = ctx["deposit"]["invenio"]["access_right"]
-    embargo_date = ctx["deposit"]["invenio"]["embargo_date"]
-    access_conditions = ctx["deposit"]["invenio"]["access_conditions"]
-
-    creators = [
-        # TODO: Distinguish between @type "Person" and others
-        {
-            k: v
-            for k, v in {
-                # TODO: This is ugly
-                "affiliation": author.get("affiliation", {"legalName": None}).get(
-                    "legalName"
-                ),
-                # Invenio wants "family, given". author.get("name") might not have this format.
-                "name": f"{author.get('familyName')}, {author.get('givenName')}"
-                if author.get("familyName") and author.get("givenName")
-                else author.get("name"),
-                # Invenio expects the ORCID without the URL part
-                "orcid": author.get("@id", "").replace("https://orcid.org/", "")
-                or None,
-            }.items()
-            if v is not None
-        }
-        for author in metadata["author"]
-    ]
-
-    # This is not used at the moment. See comment below in `deposition_metadata` dict.
-    contributors = [  # noqa: F841
-        # TODO: Distinguish between @type "Person" and others
-        {
-            k: v
-            for k, v in {
-                # TODO: This is ugly
-                "affiliation": contributor.get("affiliation", {"legalName": None}).get(
-                    "legalName"
-                ),
-                # Invenio wants "family, given". contributor.get("name") might not have this format.
-                "name": f"{contributor.get('familyName')}, {contributor.get('givenName')}"
-                if contributor.get("familyName") and contributor.get("givenName")
-                else contributor.get("name"),
-                # Invenio expects the ORCID without the URL part
-                "orcid": contributor.get("@id", "").replace("https://orcid.org/", "")
-                or None,
-                # TODO: Many possibilities here. Get from config
-                "type": "ProjectMember",
-            }.items()
-            if v is not None
-        }
-        # TODO: Filtering out "GitHub" should be done elsewhere
-        for contributor in metadata["contributor"]
-        if contributor.get("name") != "GitHub"
-    ]
-
-    # TODO: Use the fields currently set to `None`.
-    # Some more fields are available but they most likely don't relate to software
-    # publications targeted by hermes.
-    deposition_metadata = {
-        k: v
-        for k, v in {
-            # If upload_type is "publication"/"image", a publication_type/image_type must be
-            # specified. Since hermes targets software publications, this can be ignored and
-            # upload_type can be hard-coded to "software".
-            # TODO: Make this a constant maybe.
-            "upload_type": "software",
-            # IS0 8601-formatted date
-            # TODO: Maybe we want a different date? Then make this configurable. If not,
-            # this can be removed as it defaults to today.
-            "publication_date": date.today().isoformat(),
-            "title": metadata["name"],
-            "creators": creators,
-            # TODO: Use a real description here. Possible sources could be
-            # `tool.poetry.description` from pyproject.toml or `abstract` from
-            # CITATION.cff. This should then be stored in codemeta description field.
-            "description": metadata["name"],
-            "access_right": access_right,
-            "license": license,
-            "embargo_date": embargo_date,
-            "access_conditions": access_conditions,
-            # TODO: If a publisher already has assigned a DOI to the files we want to
-            # upload, it should be used here. In this case, Invenio will not give us a new
-            # one. Set "prereserve_doi" accordingly.
-            "doi": None,
-            # This prereserves a DOI that can then be added to the files before publishing
-            # them.
-            # TODO: Use the DOI we get back from this.
-            "prereserve_doi": True,
-            # TODO: A good source for this could be `tool.poetry.keywords` in pyproject.toml.
-            "keywords": None,
-            "notes": None,
-            "related_identifiers": None,
-            # TODO: Use `contributors`. In the case of the hermes workflow itself, the
-            # contributors are currently all in `creators` already. So for now, we set this
-            # to `None`. Change this when relationship between authors and contributors can
-            # be specified in the processing step.
-            "contributors": None,
-            "references": None,
-            "communities": communities,
-            "grants": None,
-            "subjects": None,
-            "version": metadata.get("version"),
-        }.items()
-        if v is not None
-    }
-
-    return deposition_metadata
-
-
-def _get_license_identifier(ctx: CodeMetaContext, license_api_url: str):
-    """Get Invenio license representation from CodeMeta.
-
-    The license to use is extracted from the ``license`` field in the
-    :class:`CodeMetaContext` and converted into an appropiate license identifier to be
-    passed to an Invenio instance.
-
-    A license according to CodeMeta may be a URL (text) or a CreativeWork. This function
-    only handles URLs. If a ``license`` field is present in the CodeMeta and it is not
-    of type :class:`str`, a :class:`RuntimeError` is raised.
-
-    Invenio instances take a license string which refers to a license identifier.
-    Typically, Invenio instances offer licenses from https://opendefinition.org and
-    https://spdx.org. However, it is possible to mint PIDs for custom licenses.
-
-    An API endpoint (usually ``/api/licenses``) can be used to check whether a given
-    license is supported by the Invenio instance. This function tries to retrieve the
-    license by the identifier at the end of the license URL path. If this identifier
-    does not exist on the Invenio instance, a :class:`RuntimeError` is raised. If no
-    license is given in the CodeMeta, ``None`` is returned.
-    """
-
-    license_url = ctx["codemeta"].get("license")
-
-    if license_url is None:
-        return None
-
-    if not isinstance(license_url, str):
-        raise RuntimeError(
-            "The given license in CodeMeta must be of type str. "
-            "Licenses of type 'CreativeWork' are not supported."
-        )
-=======
         access_right, embargo_date, access_conditions = self._get_access_modalities(license)
         self.ctx.update(self.invenio_context_path["access_right"], access_right)
         self.ctx.update(self.invenio_context_path["embargo_date"], embargo_date)
         self.ctx.update(self.invenio_context_path["access_conditions"], access_conditions)
 
         self.invenio_ctx = self.ctx[self.invenio_context_path]
->>>>>>> 7c2f3e5c
 
     def map_metadata(self) -> None:
         """Map the harvested metadata onto the Invenio schema."""
